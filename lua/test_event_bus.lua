--- conflicted
+++ resolved
@@ -1,11 +1,6 @@
 -- Running this script should print the emitted payload from Rust and show the
-<<<<<<< HEAD
 -- table contents here. Multiple keys can be subscribed at once.
 local stream = mile_event.on("lua_event_test", "hook")
-=======
--- table contents here.
-local stream = mile_event.on("lua_event_test","hook")
->>>>>>> c0af73c6
 
 -- Emit a payload that will be echoed by the Rust side logger and received here.
 mile_event.emit("lua_event_test", { source = "lua", message = "hello from lua" })
