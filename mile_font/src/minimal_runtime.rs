use std::{
    collections::{HashMap, HashSet},
    sync::Arc,
};

use mile_api::prelude::{GpuDebug, ModEventStream, Renderable, global_event_bus};
use ttf_parser::{Face, GlyphId, OutlineBuilder};
use wgpu::{
    DepthBiasState, TextureDescriptor, TextureDimension, TextureFormat, TextureUsages,
    TextureViewDescriptor, util::DeviceExt,
};
use winit::dpi::PhysicalSize;

use crate::{
    event::{BatchFontEntry, BatchRenderFont, RemoveRenderFont, ResetFontRuntime},
    prelude::{
        GPU_CHAR_LAYOUT_FLAG_LINE_BREAK_BEFORE, GPU_CHAR_LAYOUT_LINE_BREAK_COUNT_MASK,
        GPU_CHAR_LAYOUT_LINE_BREAK_COUNT_MAX, GPU_CHAR_LAYOUT_LINE_BREAK_COUNT_SHIFT, GpuChar,
        GpuText,
    },
};

type RegisterEvent = ModEventStream<(
    BatchFontEntry,
    BatchRenderFont,
    RemoveRenderFont,
    ResetFontRuntime,
)>;

pub struct ComputeBufferCache {}

pub struct RenderBufferCache {
    vertex_buffer: wgpu::Buffer,
    index_buffer: wgpu::Buffer,
}

pub struct FontComputeCache {
    animation_compute_pipe: wgpu::ComputePipeline,
    batch_queue_compute_pipe: wgpu::ComputePipeline,
}

pub struct FontInstance {
    data: Vec<u8>,
    face: ttf_parser::Face<'static>,
}

#[derive(Clone, Debug)]
pub struct GlyphMetrics {
    pub units_per_em: u32,
    pub ascent: i32,
    pub descent: i32,
    pub line_gap: i32,
    pub advance_width: u32,
    pub left_side_bearing: i32,
    pub x_min: i32,
    pub y_min: i32,
    pub x_max: i32,
    pub y_max: i32,
    pub glyph_advance_width: u32,
    pub glyph_left_side_bearing: i32,
    pub glyph_ver_advance: u32,
    pub glyph_ver_side_bearing: i32,
}

#[repr(u32)]
#[derive(Clone, Copy, Debug)]
pub enum GlyphCommand {
    MoveTo = 0,
    LineTo = 1,
    QuadTo = 2,
    CurveTo = 3,
    Close = 4,
}

pub struct GlyphBuilder {
    pub instructions: Vec<GlyphInstruction>,
}

impl GlyphBuilder {
    pub fn new() -> Self {
        Self {
            instructions: Vec::new(),
        }
    }
}

impl MiniFontRuntime {
    pub fn render_texture_view(&self) -> Option<&wgpu::TextureView> {
        self.buffers.as_ref().map(|b| &b.render_texture_view)
    }
}

impl MiniFontRuntime {
    fn zero_char() -> GpuChar {
        GpuChar {
            char_index: 0,
            gpu_text_index: 0,
            panel_index: 0,
            self_index: 0,
            glyph_advance_width: 0,
            glyph_left_side_bearing: 0,
            glyph_ver_advance: 0,
            glyph_ver_side_bearing: 0,
            layout_flags: 0,
        }
    }

    fn round_pow2(n: u32) -> u32 {
        if n <= 1 {
            1
        } else {
            let mut v = n - 1;
            v |= v >> 1;
            v |= v >> 2;
            v |= v >> 4;
            v |= v >> 8;
            v |= v >> 16;
            v + 1
        }
    }

    fn coalesce_free_list(free: &mut Vec<FreeRange>) {
        if free.is_empty() {
            return;
        }
        free.sort_by_key(|r| r.start);
        let mut merged: Vec<FreeRange> = Vec::with_capacity(free.len());
        let mut cur = free[0];
        for &r in &free[1..] {
            if cur.start + cur.len == r.start {
                cur.len += r.len;
            } else {
                merged.push(cur);
                cur = r;
            }
        }
        merged.push(cur);
        *free = merged;
    }

    fn alloc_range(&mut self, cap: u32) -> u32 {
        // first-fit from free list
        for i in 0..self.free_list.len() {
            let r = self.free_list[i];
            if r.len >= cap {
                let start = r.start;
                if r.len == cap {
                    self.free_list.remove(i);
                } else {
                    self.free_list[i] = FreeRange {
                        start: r.start + cap,
                        len: r.len - cap,
                    };
                }
                // ensure CPU staging buffer large enough
                let need = (start + cap) as usize;
                if self.out_gpu_chars.len() < need {
                    self.out_gpu_chars.resize(need, Self::zero_char());
                }
                return start;
            }
        }
        // no free block: extend at end
        let start = self.out_gpu_chars.len() as u32;
        self.out_gpu_chars
            .resize((start + cap) as usize, Self::zero_char());
        start
    }

    fn free_range(&mut self, start: u32, len: u32) {
        if len == 0 {
            return;
        }
        self.free_list.push(FreeRange { start, len });
        Self::coalesce_free_list(&mut self.free_list);
    }

    fn reserve_for_text(&mut self, key: (u32, Arc<str>), needed: u32) -> TextAlloc {
        // needed can be 0; treat as 1 for allocation accounting but set len later
        let want = Self::round_pow2(needed.max(1));
        if let Some(mut a) = self.text_allocs.get(&key).copied() {
            if want <= a.cap {
                a.len = needed;
                self.text_allocs.insert(key, a);
                return a;
            }
            // grow: alloc new, free old
            let new_start = self.alloc_range(want);
            self.free_range(a.start, a.cap);
            a = TextAlloc {
                start: new_start,
                len: needed,
                cap: want,
            };
            self.text_allocs.insert(key, a);
            return a;
        }
        let start = self.alloc_range(want);
        let a = TextAlloc {
            start,
            len: needed,
            cap: want,
        };
        self.text_allocs.insert(key, a);
        a
    }

    fn write_chars_into_slots(&mut self, start: u32, chars: &[GpuChar]) {
        let end = start as usize + chars.len();
        if self.out_gpu_chars.len() < end {
            self.out_gpu_chars.resize(end, Self::zero_char());
        }
        self.out_gpu_chars[start as usize..end].copy_from_slice(chars);
    }
}

impl MiniFontRuntime {
    /// Create render pipeline and static buffers for font.wgsl. Call once after init_gpu().
    pub fn init_render_pipeline(
        &mut self,
        device: &wgpu::Device,
        queue: &wgpu::Queue,
        format: TextureFormat,
    ) {
        if self.render.is_some() || self.buffers.is_none() {
            return;
        }
        let bufs = self.buffers.as_ref().unwrap();
        // Bind layout:
        // 0: texture, 1: sampler, 2: glyph_descs (RO storage),
        // 3: global_uniform (RO storage), 4: instances (RO storage),
        // 5: panels (RO storage), 6: panel_deltas (RO storage), 7: debug (RW storage)
        let bgl = device.create_bind_group_layout(&wgpu::BindGroupLayoutDescriptor {
            label: Some("mini.render.bgl"),
            entries: &[
                wgpu::BindGroupLayoutEntry {
                    binding: 0,
                    visibility: wgpu::ShaderStages::FRAGMENT,
                    ty: wgpu::BindingType::Texture {
                        sample_type: wgpu::TextureSampleType::Float { filterable: true },
                        view_dimension: wgpu::TextureViewDimension::D2,
                        multisampled: false,
                    },
                    count: None,
                },
                wgpu::BindGroupLayoutEntry {
                    binding: 1,
                    visibility: wgpu::ShaderStages::FRAGMENT,
                    ty: wgpu::BindingType::Sampler(wgpu::SamplerBindingType::Filtering),
                    count: None,
                },
                wgpu::BindGroupLayoutEntry {
                    binding: 2,
                    visibility: wgpu::ShaderStages::VERTEX | wgpu::ShaderStages::FRAGMENT,
                    ty: wgpu::BindingType::Buffer {
                        ty: wgpu::BufferBindingType::Storage { read_only: true },
                        has_dynamic_offset: false,
                        min_binding_size: None,
                    },
                    count: None,
                },
                wgpu::BindGroupLayoutEntry {
                    binding: 3,
                    visibility: wgpu::ShaderStages::VERTEX | wgpu::ShaderStages::FRAGMENT,
                    ty: wgpu::BindingType::Buffer {
                        ty: wgpu::BufferBindingType::Storage { read_only: true },
                        has_dynamic_offset: false,
                        min_binding_size: None,
                    },
                    count: None,
                },
                wgpu::BindGroupLayoutEntry {
                    binding: 4,
                    visibility: wgpu::ShaderStages::VERTEX | wgpu::ShaderStages::FRAGMENT,
                    ty: wgpu::BindingType::Buffer {
                        ty: wgpu::BufferBindingType::Storage { read_only: true },
                        has_dynamic_offset: false,
                        min_binding_size: None,
                    },
                    count: None,
                },
                wgpu::BindGroupLayoutEntry {
                    binding: 5,
                    visibility: wgpu::ShaderStages::VERTEX,
                    ty: wgpu::BindingType::Buffer {
                        ty: wgpu::BufferBindingType::Storage { read_only: true },
                        has_dynamic_offset: false,
                        min_binding_size: None,
                    },
                    count: None,
                },
                wgpu::BindGroupLayoutEntry {
                    binding: 6,
                    visibility: wgpu::ShaderStages::VERTEX,
                    ty: wgpu::BindingType::Buffer {
                        ty: wgpu::BufferBindingType::Storage { read_only: true },
                        has_dynamic_offset: false,
                        min_binding_size: None,
                    },
                    count: None,
                },
                wgpu::BindGroupLayoutEntry {
                    binding: 7,
                    visibility: wgpu::ShaderStages::VERTEX | wgpu::ShaderStages::FRAGMENT,
                    ty: wgpu::BindingType::Buffer {
                        ty: wgpu::BufferBindingType::Storage { read_only: false },
                        has_dynamic_offset: false,
                        min_binding_size: None,
                    },
                    count: None,
                },
            ],
        });

        // Sampler
        let sampler = device.create_sampler(&wgpu::SamplerDescriptor {
            label: Some("mini.render.sampler"),
            address_mode_u: wgpu::AddressMode::ClampToEdge,
            address_mode_v: wgpu::AddressMode::ClampToEdge,
            address_mode_w: wgpu::AddressMode::ClampToEdge,
            mag_filter: wgpu::FilterMode::Linear,
            min_filter: wgpu::FilterMode::Linear,
            mipmap_filter: wgpu::FilterMode::Nearest,
            ..Default::default()
        });

        // Minimal global uniform storage buffer (zeroed; set screen_size=(1,1))
        let mut gu_bytes = [0u8; 256];
        // Set a safe default for screen_size = (1,1) to avoid div-by-zero in shader aspect ratio.
        // GlobalUniform layout puts screen_size at block 5 (offset 64 bytes).
        let screen_off = 64usize;
        gu_bytes[screen_off..screen_off + 4].copy_from_slice(&1u32.to_le_bytes());
        gu_bytes[screen_off + 4..screen_off + 8].copy_from_slice(&1u32.to_le_bytes());
        let staging = device.create_buffer_init(&wgpu::util::BufferInitDescriptor {
            label: Some("mini.render.global_uniform.staging"),
            contents: &gu_bytes,
            usage: wgpu::BufferUsages::COPY_SRC,
        });
        let global_uniform = device.create_buffer(&wgpu::BufferDescriptor {
            label: Some("mini.render.global_uniform"),
            size: gu_bytes.len() as u64,
            usage: wgpu::BufferUsages::STORAGE | wgpu::BufferUsages::COPY_DST,
            mapped_at_creation: false,
        });
        let mut enc = device.create_command_encoder(&wgpu::CommandEncoderDescriptor {
            label: Some("mini.render.init.copy"),
        });
        enc.copy_buffer_to_buffer(&staging, 0, &global_uniform, 0, gu_bytes.len() as u64);
        queue.submit(Some(enc.finish()));

        // Instance storage buffer (capacity for many glyphs)
        let instance_capacity: u32 = 65536;
        let instance = device.create_buffer(&wgpu::BufferDescriptor {
            label: Some("mini.render.instance_buffer"),
            size: (instance_capacity as usize * std::mem::size_of::<GpuInstance>()) as u64,
            usage: wgpu::BufferUsages::STORAGE | wgpu::BufferUsages::COPY_DST,
            mapped_at_creation: false,
        });

        // Fallback panel buffers (1 element, zeroed). Can be replaced with UI buffers later.
        let panel_capacity: u32 = 1;
        let panel_buffer = device.create_buffer(&wgpu::BufferDescriptor {
            label: Some("mini.render.ui_panels.fallback"),
            size: 256, // large enough for one UI Panel struct
            usage: wgpu::BufferUsages::STORAGE | wgpu::BufferUsages::COPY_DST,
            mapped_at_creation: false,
        });
        let panel_delta_buffer = device.create_buffer(&wgpu::BufferDescriptor {
            label: Some("mini.render.ui_panel_deltas.fallback"),
            size: 128, // large enough for one PanelAnimDelta struct
            usage: wgpu::BufferUsages::STORAGE | wgpu::BufferUsages::COPY_DST,
            mapped_at_creation: false,
        });

        // Bind group
        let bg = device.create_bind_group(&wgpu::BindGroupDescriptor {
            label: Some("mini.render.bg0"),
            layout: &bgl,
            entries: &[
                wgpu::BindGroupEntry {
                    binding: 0,
                    resource: wgpu::BindingResource::TextureView(&bufs.render_texture_view),
                },
                wgpu::BindGroupEntry {
                    binding: 1,
                    resource: wgpu::BindingResource::Sampler(&sampler),
                },
                wgpu::BindGroupEntry {
                    binding: 2,
                    resource: bufs.descriptor_buffer.as_entire_binding(),
                },
                wgpu::BindGroupEntry {
                    binding: 3,
                    resource: global_uniform.as_entire_binding(),
                },
                wgpu::BindGroupEntry {
                    binding: 4,
                    resource: instance.as_entire_binding(),
                },
                wgpu::BindGroupEntry {
                    binding: 5,
                    resource: panel_buffer.as_entire_binding(),
                },
                wgpu::BindGroupEntry {
                    binding: 6,
                    resource: panel_delta_buffer.as_entire_binding(),
                },
                wgpu::BindGroupEntry {
                    binding: 7,
                    resource: self.gpu_debug.buffer.as_ref().unwrap().as_entire_binding(),
                },
            ],
        });

        const quad: [UiVertex; 4] = [
            UiVertex {
                pos: [0.0, 0.0],
                uv: [0.0, 0.0],
            },
            UiVertex {
                pos: [1.0, 0.0],
                uv: [1.0, 0.0],
            },
            UiVertex {
                pos: [1.0, 1.0],
                uv: [1.0, 1.0],
            },
            UiVertex {
                pos: [0.0, 1.0],
                uv: [0.0, 1.0],
            },
        ];

        let indices: [u16; 6] = [0, 1, 2, 2, 3, 0];
        let vertex = device.create_buffer_init(&wgpu::util::BufferInitDescriptor {
            label: Some("mini.render.quad.vb"),
            contents: bytemuck::cast_slice(&quad),
            usage: wgpu::BufferUsages::VERTEX,
        });
        let index = device.create_buffer_init(&wgpu::util::BufferInitDescriptor {
            label: Some("mini.render.quad.ib"),
            contents: bytemuck::cast_slice(&indices),
            usage: wgpu::BufferUsages::INDEX,
        });

        // Pipeline
        let shader = device.create_shader_module(wgpu::ShaderModuleDescriptor {
            label: Some("mini.render.font.shader"),
            source: wgpu::ShaderSource::Wgsl(include_str!("shader/font.wgsl").into()),
        });
        let pl = device.create_pipeline_layout(&wgpu::PipelineLayoutDescriptor {
            label: Some("mini.render.pipeline.layout"),
            bind_group_layouts: &[&bgl],
            push_constant_ranges: &[],
        });
        let pipeline = device.create_render_pipeline(&wgpu::RenderPipelineDescriptor {
            label: Some("mini.render.pipeline"),
            layout: Some(&pl),
            vertex: wgpu::VertexState {
                module: &shader,
                entry_point: Some("vs_main"),
                buffers: &[wgpu::VertexBufferLayout {
                    array_stride: std::mem::size_of::<UiVertex>() as wgpu::BufferAddress,
                    step_mode: wgpu::VertexStepMode::Vertex,
                    attributes: &wgpu::vertex_attr_array![0 => Float32x2, 1 => Float32x2],
                }],
                compilation_options: Default::default(),
            },
            fragment: Some(wgpu::FragmentState {
                module: &shader,
                entry_point: Some("fs_main"),
                targets: &[Some(wgpu::ColorTargetState {
                    format,
                    blend: Some(wgpu::BlendState::ALPHA_BLENDING),
                    write_mask: wgpu::ColorWrites::ALL,
                })],
                compilation_options: Default::default(),
            }),
            primitive: wgpu::PrimitiveState::default(),
            depth_stencil: Some(wgpu::DepthStencilState {
                format: wgpu::TextureFormat::Depth32Float, // ✅ 必须与 render pass 的 depth_view 格式一致
                depth_write_enabled: true,
                depth_compare: wgpu::CompareFunction::Less,
                stencil: wgpu::StencilState::default(),
                bias: DepthBiasState::default(),
            }),
            multisample: wgpu::MultisampleState::default(),
            multiview: None,
            cache: None,
        });

        self.render = Some(MiniRender {
            bgl,
            bg,
            pipeline,
            vertex,
            index,
            global_uniform,
            sampler,
            instance,
            instance_capacity,
            panel_buffer,
            panel_delta_buffer,
            panel_capacity,
        });
    }

    fn build_instance_slice(&self) -> Vec<GpuInstance> {
        // Build instances by walking each GpuText; compute pen_x using glyph metrics scaled to pixels.
        let mut out: Vec<GpuInstance> = Vec::new();
        for (t_idx, t) in self.out_gpu_texts.iter().enumerate() {
            if self.text_removed.get(t_idx).copied().unwrap_or(false) {
                continue;
            }
            let start = t.sdf_char_index_start_offset;
            let end = t.sdf_char_index_end_offset;
            let mut pen_x_px: f32 = 0.0;
            let mut line_break_acc: u32 = 0;
            let size_px: f32 = t.font_size;
            let origin = [t.position[0], t.position[1]];
            let color = t.color;
            for i in start..end {
                if let Some(ch) = self.out_gpu_chars.get(i as usize) {
                    let desc = self.cpu_glyph_metrics.get(ch.char_index as usize);
                    let (units_per_em, advance_units, line_units) = if let Some(m) = desc {
                        (
                            m.units_per_em.max(1) as f32,
                            m.glyph_advance_width as f32,
                            (m.ascent - m.descent + m.line_gap) as f32,
                        )
                    } else {
                        (1.0_f32, 0.0_f32, size_px)
                    };
                    let break_count = (ch.layout_flags & GPU_CHAR_LAYOUT_LINE_BREAK_COUNT_MASK)
                        >> GPU_CHAR_LAYOUT_LINE_BREAK_COUNT_SHIFT;
                    if break_count > 0 {
                        pen_x_px = 0.0;
                        line_break_acc = line_break_acc.saturating_add(break_count);
                    }
                    let cursor_x = pen_x_px;
                    let advance_px = if units_per_em > 0.0 {
                        advance_units * size_px / units_per_em
                    } else {
                        size_px
                    };
<<<<<<< HEAD
                    let mut line_height_px = if units_per_em > 0.0 {
=======
                    let mut line_height_px = if t.line_height > 0.0 {
                        t.line_height
                    } else if units_per_em > 0.0 {
>>>>>>> c0af73c6
                        line_units / units_per_em * size_px
                    } else {
                        size_px
                    };
                    if !line_height_px.is_finite() || line_height_px <= 0.0 {
                        line_height_px = size_px;
                    }
                    out.push(GpuInstance {
                        char_index: ch.char_index,
                        text_index: ch.gpu_text_index,
                        self_index: ch.self_index,
                        panel_index: ch.panel_index,
                        origin_cursor: [origin[0], origin[1], cursor_x, 0.0],
                        size_px,
                        line_height_px,
                        advance_px,
                        line_break_acc,
                        color,
                        flags: ch.layout_flags,
                        _pad: [0; 3],
                    });
                    pen_x_px += advance_px;
                }
            }
        }
        out
    }

    fn upload_instances_to_gpu(&mut self, queue: &wgpu::Queue) {
        let Some(render) = &self.render else {
            return;
        };
        let all = self.build_instance_slice();
        let cap = render.instance_capacity as usize;
        let count = all.len().min(cap);
        if count == 0 {
            self.draw_instance_count = 0;
            return;
        }
        queue.write_buffer(&render.instance, 0, bytemuck::cast_slice(&all[..count]));
        self.draw_instance_count = count as u32;
        // Fill debug buffer simple counters for readback printing:
        // uints[0] = instance_count, uints[1] = texts, uints[2] = chars
        if let Some(buf) = &self.gpu_debug.buffer {
            let mut uints = [0u32; 3];
            uints[0] = self.draw_instance_count;
            uints[1] = self.out_gpu_texts.len() as u32;
            uints[2] = self.out_gpu_chars.len() as u32;
            // uints array starts at offset 128 (32 floats * 4 bytes)
            queue.write_buffer(buf, 128, bytemuck::cast_slice(&uints));
        }
    }

    /// Optionally adopt UI runtime buffers for panels and panel_deltas.
    /// Pass `Some(panel_deltas)` if available; otherwise a zero fallback is used.
    pub fn set_panel_buffers_external(
        &mut self,
        device: &wgpu::Device,
        panels: &wgpu::Buffer,
        panel_deltas: Option<&wgpu::Buffer>,
    ) {
        // Grab copies of handles to avoid holding overlapping borrows on `self`.
        let (view, desc_buf) = match &self.buffers {
            Some(b) => (b.render_texture_view.clone(), b.descriptor_buffer.clone()),
            None => return,
        };
        let (layout, sampler, global_uniform, instance, panel_delta_fallback) = match &self.render {
            Some(r) => (
                r.bgl.clone(),
                r.sampler.clone(),
                r.global_uniform.clone(),
                r.instance.clone(),
                r.panel_delta_buffer.clone(),
            ),
            None => return,
        };
        let delta_res = match panel_deltas {
            Some(b) => wgpu::BindingResource::Buffer(wgpu::BufferBinding {
                buffer: b,
                offset: 0,
                size: None,
            }),
            None => panel_delta_fallback.as_entire_binding(),
        };
        let new_bg = device.create_bind_group(&wgpu::BindGroupDescriptor {
            label: Some("mini.render.bg0"),
            layout: &layout,
            entries: &[
                wgpu::BindGroupEntry {
                    binding: 0,
                    resource: wgpu::BindingResource::TextureView(&view),
                },
                wgpu::BindGroupEntry {
                    binding: 1,
                    resource: wgpu::BindingResource::Sampler(&sampler),
                },
                wgpu::BindGroupEntry {
                    binding: 2,
                    resource: desc_buf.as_entire_binding(),
                },
                wgpu::BindGroupEntry {
                    binding: 3,
                    resource: global_uniform.as_entire_binding(),
                },
                wgpu::BindGroupEntry {
                    binding: 4,
                    resource: instance.as_entire_binding(),
                },
                wgpu::BindGroupEntry {
                    binding: 5,
                    resource: wgpu::BindingResource::Buffer(wgpu::BufferBinding {
                        buffer: panels,
                        offset: 0,
                        size: None,
                    }),
                },
                wgpu::BindGroupEntry {
                    binding: 6,
                    resource: delta_res,
                },
                wgpu::BindGroupEntry {
                    binding: 7,
                    resource: self.gpu_debug.buffer.as_ref().unwrap().as_entire_binding(),
                },
            ],
        });
        if let Some(render) = &mut self.render {
            render.bg = new_bg;
        }
    }
}

impl Renderable for MiniFontRuntime {
    fn render<'a>(
        &self,
        _device: &wgpu::Device,
        _queue: &wgpu::Queue,
        _frame_view: &wgpu::TextureView,
        pass: &mut wgpu::RenderPass<'a>,
    ) {
        let Some(render) = &self.render else {
            return;
        };
        pass.set_pipeline(&render.pipeline);
        pass.set_bind_group(0, &render.bg, &[]);
        pass.set_vertex_buffer(0, render.vertex.slice(..));
        pass.set_index_buffer(render.index.slice(..), wgpu::IndexFormat::Uint16);
        let instances = self.draw_instance_count;
        if instances > 0 {
            pass.draw_indexed(0..6, 0, 0..instances);
        }
    }

    fn readback(&self, device: &wgpu::Device, queue: &wgpu::Queue) {
        // if(self.gpu_debug.check()) { return; }
        // if let Some(buf) = &self.gpu_debug.buffer {
        //     // Schedule an async readback and print via GpuDebugReadCallBack::print
        //     wgpu::util::DownloadBuffer::read_buffer(
        //         device,
        //         queue,
        //         &buf.slice(..),
        //         move |e| {
        //             if let Ok(bytes) = e {
        //                 let data: &[mile_api::interface::GpuDebugReadCallBack] =
        //                     bytemuck::cast_slice(&bytes);
        //                 for d in data {
        //                     mile_api::interface::GpuDebugReadCallBack::print("MiniFontRuntime.render", d);
        //                 }
        //             }
        //         },
        //     );
        // }
    }

    fn resize(&mut self, size: PhysicalSize<u32>, queue: &wgpu::Queue, _device: &wgpu::Device) {
        // Write screen_size into our local global_uniform so shader can do pixel->NDC conversion.
        if let Some(render) = &self.render {
            let w = size.width.to_le_bytes();
            let h = size.height.to_le_bytes();
            // screen_size is at offset 64 bytes in GlobalUniform
            queue.write_buffer(&render.global_uniform, 64, &w);
            queue.write_buffer(&render.global_uniform, 68, &h);
        }
    }
}
impl OutlineBuilder for GlyphBuilder {
    fn move_to(&mut self, x: f32, y: f32) {
        self.instructions.push(GlyphInstruction::move_to(x, y));
    }
    fn line_to(&mut self, x: f32, y: f32) {
        self.instructions.push(GlyphInstruction::line_to(x, y));
    }
    fn quad_to(&mut self, x1: f32, y1: f32, x: f32, y: f32) {
        self.instructions
            .push(GlyphInstruction::quad_to(x1, y1, x, y));
    }
    fn curve_to(&mut self, x1: f32, y1: f32, x2: f32, y2: f32, x: f32, y: f32) {
        self.instructions
            .push(GlyphInstruction::curve_to(x1, y1, x2, y2, x, y));
    }
    fn close(&mut self) {
        self.instructions.push(GlyphInstruction::close());
    }
}

#[derive(Clone, Debug)]
pub struct FontGlyphResult {
    pub character: char,
    pub glyph_id: GlyphId,
    pub outline: Vec<GlyphInstruction>,
    pub glyph_metrics: GlyphMetrics,
}

pub struct FontBatch {
    pub results: Vec<FontGlyphResult>,
}

/// GPU-friendly flattened glyph instruction
#[repr(C)]
#[derive(Clone, Copy, Debug, bytemuck::Pod, bytemuck::Zeroable)]
pub struct GlyphInstruction {
    pub command: u32,
    pub _pad: u32,
    pub data: [f32; 6], // p0, p1, p2 pack
}
impl GlyphInstruction {
    #[inline]
    pub fn move_to(x: f32, y: f32) -> Self {
        Self {
            command: GlyphCommand::MoveTo as u32,
            data: [x, y, 0.0, 0.0, 0.0, 0.0],
            _pad: 0,
        }
    }

    #[inline]
    pub fn line_to(x: f32, y: f32) -> Self {
        Self {
            command: GlyphCommand::LineTo as u32,
            data: [x, y, 0.0, 0.0, 0.0, 0.0],
            _pad: 0,
        }
    }

    #[inline]
    pub fn quad_to(cx: f32, cy: f32, x: f32, y: f32) -> Self {
        Self {
            command: GlyphCommand::QuadTo as u32,
            data: [x, y, cx, cy, 0.0, 0.0],
            _pad: 0,
        }
    }

    #[inline]
    pub fn curve_to(cx1: f32, cy1: f32, cx2: f32, cy2: f32, x: f32, y: f32) -> Self {
        Self {
            command: GlyphCommand::CurveTo as u32,
            data: [x, y, cx1, cy1, cx2, cy2],
            _pad: 0,
        }
    }

    #[inline]
    pub fn close() -> Self {
        Self {
            command: GlyphCommand::Close as u32,
            data: [0.0; 6],
            _pad: 0,
        }
    }
}

#[repr(C)]
#[derive(Clone, Copy, bytemuck::Pod, bytemuck::Zeroable, Default, Debug)]
struct MiniFontGlyphDes {
    start_idx: u32,
    end_idx: u32,
    texture_idx_x: u32,
    texture_idx_y: u32,
    // current bbox
    x_min: i32,
    y_min: i32,
    x_max: i32,
    y_max: i32,
    // key metrics
    units_per_em: u32,
    ascent: i32,
    descent: i32,
    line_gap: i32,
    advance_width: u32,
    left_side_bearing: i32,
    glyph_advance_width: u32,
    glyph_left_side_bearing: i32,
}

struct MiniBuffers {
    // compute IO
    instruction_buffer: wgpu::Buffer,
    descriptor_buffer: wgpu::Buffer,
    params_buffer: wgpu::Buffer,
    storage_texture: wgpu::Texture,
    storage_texture_view: wgpu::TextureView,
    render_texture: wgpu::Texture,
    render_texture_view: wgpu::TextureView,
    // cursor for appended instructions/descriptors
    instruction_cursor: u64,
}

struct MiniCompute {
    bgl: wgpu::BindGroupLayout,
    bg: wgpu::BindGroup,
    pipeline: wgpu::ComputePipeline,
}

// Minimal render resources for font.wgsl validation
struct MiniRender {
    bgl: wgpu::BindGroupLayout,
    bg: wgpu::BindGroup,
    pipeline: wgpu::RenderPipeline,
    vertex: wgpu::Buffer,
    index: wgpu::Buffer,
    global_uniform: wgpu::Buffer,
    sampler: wgpu::Sampler,
    instance: wgpu::Buffer,
    instance_capacity: u32,
    panel_buffer: wgpu::Buffer,
    panel_delta_buffer: wgpu::Buffer,
    panel_capacity: u32,
}

#[repr(C)]
#[derive(Clone, Copy, bytemuck::Pod, bytemuck::Zeroable, Debug, Default)]
struct UiVertex {
    pos: [f32; 2],
    uv: [f32; 2],
}

#[repr(C)]
#[derive(Clone, Copy, bytemuck::Pod, bytemuck::Zeroable, Debug, Default)]
struct GpuInstance {
    // identity and indexing
    char_index: u32,
    text_index: u32,
    self_index: u32,
    panel_index: u32,
    // origin.xy + cursor_x + reserved slot
    origin_cursor: [f32; 4],
    size_px: f32,
    line_height_px: f32,
    advance_px: f32,
    line_break_acc: u32,
    color: [f32; 4],
    flags: u32,
    _pad: [u32; 3],
}

#[derive(Clone, Copy, Debug)]
struct TextAlloc {
    start: u32, // slot start in out_gpu_chars
    len: u32,   // current length used
    cap: u32,   // reserved capacity
}

#[derive(Clone, Copy, Debug)]
struct FreeRange {
    start: u32,
    len: u32,
}

/// Minimal text runtime that preserves shader-facing structs.
/// - Maintains per-font char -> glyph index mapping.
/// - Polls events: first BatchFontEntry (dedup + register), then BatchRenderFont (emit GpuChar range + one GpuText).
/// - This file does not perform real GPU buffer uploads yet; it only builds the CPU-side slices.
pub struct MiniFontRuntime {
    register: RegisterEvent,

    // glyph index per font; maps a character to a glyph index for that font
    glyph_index: HashMap<Arc<str>, HashMap<char, u32>>,

    // font faces cache
    fonts: HashMap<Arc<str>, FontInstance>,

    // CPU-side glyph descriptors and metrics by glyph index for layout
    cpu_glyph_descs: Vec<MiniFontGlyphDes>,
    cpu_glyph_metrics: Vec<GlyphMetrics>,

    // logical output buffers; in a full integration these would be uploaded to GPU buffers
    pub out_gpu_chars: Vec<GpuChar>,
    pub out_gpu_texts: Vec<GpuText>,
    // track which texts belong to which panel to support O(k) removals
    panel_text_indices: HashMap<u32, Vec<usize>>,
    // logical deletion flags for out_gpu_texts (keeps indices stable)
    text_removed: Vec<bool>,

    // dynamic text storage for frequent updates
    text_allocs: HashMap<(u32, Arc<str>), TextAlloc>, // key: (panel_id, font_path)
    free_list: Vec<FreeRange>,                        // free ranges over out_gpu_chars

    // atlas tile cursor (64x64 tiles for 4096x4096 with 64px tile)
    tile_cursor: u32,

    // cursor into out_gpu_chars; also serves as start/end offsets in GpuText
    gpu_char_cursor: u32,
    // per-char one quad; linear counter for demo purposes
    quad_index: u32,

    // GPU compute resources
    buffers: Option<MiniBuffers>,
    compute: Option<MiniCompute>,
    render: Option<MiniRender>,
    // whether new data uploaded and requires compute
    is_update: bool,
    // debug readback
    gpu_debug: GpuDebug,
    // number of instances to draw (clamped to instance buffer capacity)
    draw_instance_count: u32,
}

impl MiniFontRuntime {
    pub fn new() -> Self {
        Self {
            register: RegisterEvent::new(global_event_bus()),
            glyph_index: HashMap::new(),
            fonts: HashMap::new(),
            panel_text_indices: HashMap::new(),
            text_removed: Vec::new(),
            cpu_glyph_descs: Vec::new(),
            cpu_glyph_metrics: Vec::new(),
            out_gpu_chars: Vec::new(),
            out_gpu_texts: Vec::new(),
            text_allocs: HashMap::new(),
            free_list: Vec::new(),
            tile_cursor: 0,
            gpu_char_cursor: 0,
            quad_index: 0,
            buffers: None,
            compute: None,
            render: None,
            is_update: false,
            gpu_debug: GpuDebug::new("MiniFontRuntime"),
            draw_instance_count: 0,
        }
    }

    /// Load a font file into the runtime's face cache.
    /// Same intent as previous `load_to_face` in structs.rs.
    pub fn load_to_face(&mut self, font_path: &str) -> Result<(), Box<dyn std::error::Error>> {
        let path: Arc<str> = Arc::from(font_path.to_string());
        self.ensure_face_loaded(path)
    }

    /// Convenience: load the demo font used in examples.
    pub fn load_font_file(&mut self) {
        // Prefer repository path under tf/ first; fall back handled in ensure_face_loaded
        if let Err(e) = self.load_to_face("tf/BIZUDPGothic-Regular.ttf") {
            eprintln!(
                "MiniFontRuntime.load_font_file: failed to load default face: {}",
                e
            );
        } else {
            // loaded
        }
    }

    /// Initialize minimal buffers and compute pipeline (idempotent).
    pub fn init_gpu(&mut self, device: &wgpu::Device) {
        if self.buffers.is_some() && self.compute.is_some() {
            return;
        }
        // debug buffer for readback
        self.gpu_debug.create_buffer(device);
        // buffers
        // Note: out_gpu_chars is CPU-side staging for now; a real instance buffer can be added later.
        let instruction_buffer = device.create_buffer(&wgpu::BufferDescriptor {
            label: Some("mini.instruction_buffer"),
            size: (std::mem::size_of::<GlyphInstruction>() * 8096) as u64,
            usage: wgpu::BufferUsages::STORAGE | wgpu::BufferUsages::COPY_DST,
            mapped_at_creation: false,
        });
        let descriptor_buffer = device.create_buffer(&wgpu::BufferDescriptor {
            label: Some("mini.descriptor_buffer"),
            size: (std::mem::size_of::<MiniFontGlyphDes>() * 8096) as u64,
            usage: wgpu::BufferUsages::STORAGE | wgpu::BufferUsages::COPY_DST,
            mapped_at_creation: false,
        });
        // params uniform buffer (base_index, glyph_count, pad0, pad1)
        let params_buffer = device.create_buffer(&wgpu::BufferDescriptor {
            label: Some("mini.params_buffer"),
            size: 16,
            usage: wgpu::BufferUsages::UNIFORM | wgpu::BufferUsages::COPY_DST,
            mapped_at_creation: false,
        });

        let storage_texture = device.create_texture(&TextureDescriptor {
            label: Some("mini.storage_sdf"),
            size: wgpu::Extent3d {
                width: 4096,
                height: 4096,
                depth_or_array_layers: 1,
            },
            mip_level_count: 1,
            sample_count: 1,
            dimension: TextureDimension::D2,
            format: TextureFormat::Rgba16Float,
            usage: TextureUsages::STORAGE_BINDING | TextureUsages::COPY_SRC,
            view_formats: &[],
        });
        let render_texture = device.create_texture(&TextureDescriptor {
            label: Some("mini.render_sdf"),
            size: wgpu::Extent3d {
                width: 4096,
                height: 4096,
                depth_or_array_layers: 1,
            },
            mip_level_count: 1,
            sample_count: 1,
            dimension: TextureDimension::D2,
            format: TextureFormat::Rgba16Float,
            usage: TextureUsages::TEXTURE_BINDING | TextureUsages::COPY_DST,
            view_formats: &[],
        });
        let storage_texture_view = storage_texture.create_view(&TextureViewDescriptor::default());
        let render_texture_view = render_texture.create_view(&TextureViewDescriptor::default());

        let buffers = MiniBuffers {
            instruction_buffer,
            descriptor_buffer,
            params_buffer,
            storage_texture,
            storage_texture_view,
            render_texture,
            render_texture_view,
            instruction_cursor: 0,
        };

        // compute pipeline
        let bgl = device.create_bind_group_layout(&wgpu::BindGroupLayoutDescriptor {
            label: Some("mini.compute.bgl"),
            entries: &[
                // texture_storage_2d<rgba16float, write>
                wgpu::BindGroupLayoutEntry {
                    binding: 0,
                    visibility: wgpu::ShaderStages::COMPUTE,
                    ty: wgpu::BindingType::StorageTexture {
                        access: wgpu::StorageTextureAccess::WriteOnly,
                        format: TextureFormat::Rgba16Float,
                        view_dimension: wgpu::TextureViewDimension::D2,
                    },
                    count: None,
                },
                // glyph_instructions
                wgpu::BindGroupLayoutEntry {
                    binding: 1,
                    visibility: wgpu::ShaderStages::COMPUTE,
                    ty: wgpu::BindingType::Buffer {
                        ty: wgpu::BufferBindingType::Storage { read_only: true },
                        has_dynamic_offset: false,
                        min_binding_size: None,
                    },
                    count: None,
                },
                // glyph_descs
                wgpu::BindGroupLayoutEntry {
                    binding: 2,
                    visibility: wgpu::ShaderStages::COMPUTE,
                    ty: wgpu::BindingType::Buffer {
                        ty: wgpu::BufferBindingType::Storage { read_only: false },
                        has_dynamic_offset: false,
                        min_binding_size: None,
                    },
                    count: None,
                },
                // debug buffer
                wgpu::BindGroupLayoutEntry {
                    binding: 3,
                    visibility: wgpu::ShaderStages::COMPUTE,
                    ty: wgpu::BindingType::Buffer {
                        ty: wgpu::BufferBindingType::Storage { read_only: false },
                        has_dynamic_offset: false,
                        min_binding_size: None,
                    },
                    count: None,
                },
                // params uniform
                wgpu::BindGroupLayoutEntry {
                    binding: 4,
                    visibility: wgpu::ShaderStages::COMPUTE,
                    ty: wgpu::BindingType::Buffer {
                        ty: wgpu::BufferBindingType::Uniform,
                        has_dynamic_offset: false,
                        min_binding_size: None,
                    },
                    count: None,
                },
            ],
        });

        let shader = device.create_shader_module(wgpu::ShaderModuleDescriptor {
            label: Some("mini.batch_enqueue_font"),
            source: wgpu::ShaderSource::Wgsl(include_str!("shader/batch_enqueue_font.wgsl").into()),
        });
        let layout = device.create_pipeline_layout(&wgpu::PipelineLayoutDescriptor {
            label: Some("mini.compute.layout"),
            bind_group_layouts: &[&bgl],
            push_constant_ranges: &[],
        });
        let pipeline = device.create_compute_pipeline(&wgpu::ComputePipelineDescriptor {
            label: Some("mini.compute.pipeline"),
            layout: Some(&layout),
            module: &shader,
            entry_point: Some("main"),
            compilation_options: Default::default(),
            cache: None,
        });

        let bg = device.create_bind_group(&wgpu::BindGroupDescriptor {
            label: Some("mini.compute.bg0"),
            layout: &bgl,
            entries: &[
                wgpu::BindGroupEntry {
                    binding: 0,
                    resource: wgpu::BindingResource::TextureView(&buffers.storage_texture_view),
                },
                wgpu::BindGroupEntry {
                    binding: 1,
                    resource: buffers.instruction_buffer.as_entire_binding(),
                },
                wgpu::BindGroupEntry {
                    binding: 2,
                    resource: buffers.descriptor_buffer.as_entire_binding(),
                },
                wgpu::BindGroupEntry {
                    binding: 3,
                    resource: self.gpu_debug.buffer.as_ref().unwrap().as_entire_binding(),
                },
                wgpu::BindGroupEntry {
                    binding: 4,
                    resource: buffers.params_buffer.as_entire_binding(),
                },
            ],
        });

        self.buffers = Some(buffers);
        self.compute = Some(MiniCompute { bgl, bg, pipeline });
    }

    /// write descriptors/instructions into global SSBOs; return base index for this batch.
    fn write_batch_buffer(
        &mut self,
        queue: &wgpu::Queue,
        fond_des: &[MiniFontGlyphDes],
        instruction: &[GlyphInstruction],
    ) -> u32 {
        if fond_des.is_empty() && instruction.is_empty() {
            return 0;
        }
        let Some(bufs) = self.buffers.as_mut() else {
            // not initialized; nothing to do
            return 0;
        };
        let base = bufs.instruction_cursor as u32;
        let ins_offset = bufs.instruction_cursor * std::mem::size_of::<GlyphInstruction>() as u64;
        let des_offset = bufs.instruction_cursor * std::mem::size_of::<MiniFontGlyphDes>() as u64;

        queue.write_buffer(
            &bufs.instruction_buffer,
            ins_offset,
            bytemuck::cast_slice(instruction),
        );
        queue.write_buffer(
            &bufs.descriptor_buffer,
            des_offset,
            bytemuck::cast_slice(fond_des),
        );

        bufs.instruction_cursor += fond_des.len() as u64;
        self.is_update = true;
        base
    }

    fn batch_enqueue_compute(&self, device: &wgpu::Device, queue: &wgpu::Queue, glyph_count: u32) {
        if self.buffers.is_none() || self.compute.is_none() {
            return;
        }
        let compute = self.compute.as_ref().unwrap();
        let mut encoder = device.create_command_encoder(&wgpu::CommandEncoderDescriptor {
            label: Some("mini.compute.encoder.n"),
        });
        {
            let mut cpass = encoder.begin_compute_pass(&wgpu::ComputePassDescriptor {
                label: Some("mini.compute.pass.n"),
                timestamp_writes: None,
            });
            cpass.set_pipeline(&compute.pipeline);
            cpass.set_bind_group(0, &compute.bg, &[]);
            cpass.dispatch_workgroups(8, 8, glyph_count.max(1));
        }
        queue.submit(Some(encoder.finish()));
    }
    fn batch_enqueue_compute_n(
        &self,
        device: &wgpu::Device,
        queue: &wgpu::Queue,
        glyph_count: u32,
    ) {
        if self.buffers.is_none() || self.compute.is_none() {
            return;
        }
        let compute = self.compute.as_ref().unwrap();
        let mut encoder = device.create_command_encoder(&wgpu::CommandEncoderDescriptor {
            label: Some("mini.compute.encoder.n"),
        });
        {
            let mut cpass = encoder.begin_compute_pass(&wgpu::ComputePassDescriptor {
                label: Some("mini.compute.pass.n"),
                timestamp_writes: None,
            });
            cpass.set_pipeline(&compute.pipeline);
            cpass.set_bind_group(0, &compute.bg, &[]);
            // Z dimension enumerates glyphs in this batch; one 64x64 tile per glyph.
            cpass.dispatch_workgroups(8, 8, glyph_count.max(1));
        }
        queue.submit(Some(encoder.finish()));
    }

    fn copy_store_texture_to_render_texture(&mut self, device: &wgpu::Device, queue: &wgpu::Queue) {
        if !self.is_update {
            return;
        }
        let Some(bufs) = self.buffers.as_ref() else {
            return;
        };
        let mut encoder = device.create_command_encoder(&wgpu::CommandEncoderDescriptor {
            label: Some("mini.copy.encoder"),
        });
        encoder.copy_texture_to_texture(
            wgpu::TexelCopyTextureInfo {
                texture: &bufs.storage_texture,
                mip_level: 0,
                origin: wgpu::Origin3d::ZERO,
                aspect: wgpu::TextureAspect::All,
            },
            wgpu::TexelCopyTextureInfo {
                texture: &bufs.render_texture,
                mip_level: 0,
                origin: wgpu::Origin3d::ZERO,
                aspect: wgpu::TextureAspect::All,
            },
            wgpu::Extent3d {
                width: 4096,
                height: 4096,
                depth_or_array_layers: 1,
            },
        );
        queue.submit(Some(encoder.finish()));
        self.is_update = false;
    }

    fn ensure_face_loaded(
        &mut self,
        font_path: Arc<str>,
    ) -> Result<(), Box<dyn std::error::Error>> {
        use std::path::{Path, PathBuf};

        if self.fonts.contains_key(&font_path) {
            return Ok(());
        }

        // Resolve a few candidate paths to make running from different CWDs robust.
        let name_path = Path::new(font_path.as_ref());
        let file_name = name_path.file_name().map(|s| s.to_os_string());

        let manifest_dir = PathBuf::from(env!("CARGO_MANIFEST_DIR"));
        let workspace_root: Option<PathBuf> = manifest_dir.parent().map(|p| p.to_path_buf());
        let cwd = std::env::current_dir().ok();

        let mut candidates: Vec<PathBuf> = Vec::new();
        // 1) As provided
        candidates.push(PathBuf::from(font_path.as_ref()));
        // 2) CWD joined
        if let Some(ref d) = cwd {
            candidates.push(d.join(font_path.as_ref()));
        }
        // 3) crate manifest dir joined
        candidates.push(manifest_dir.join(font_path.as_ref()));
        // 4) workspace root + provided
        if let Some(ref root) = workspace_root {
            candidates.push(root.join(font_path.as_ref()));
        }
        // 5) workspace root + "ttf/<file>"
        if let (Some(ref root), Some(ref fname)) = (workspace_root.as_ref(), file_name.as_ref()) {
            candidates.push(root.join("ttf").join(fname));
        }
        // 6) workspace root + "tf/<file>"
        if let (Some(ref root), Some(ref fname)) = (workspace_root.as_ref(), file_name.as_ref()) {
            candidates.push(root.join("tf").join(fname));
        }
        // 7) plain "ttf/<file>" from CWD
        if let Some(ref fname) = file_name {
            candidates.push(PathBuf::from("ttf").join(fname));
        }
        // 8) plain "tf/<file>" from CWD
        if let Some(ref fname) = file_name {
            candidates.push(PathBuf::from("tf").join(fname));
        }

        let selected = candidates.into_iter().find(|p| p.exists());
        let selected = match selected {
            Some(p) => p,
            None => {
                let cwd_dbg = std::env::current_dir()
                    .map(|p| p.display().to_string())
                    .unwrap_or_else(|_| "<unknown>".into());
                return Err(
                    format!("font file not found: '{}' (cwd: {})", font_path, cwd_dbg).into(),
                );
            }
        };

        let buffer = std::fs::read(&selected)?;
        // Leak to 'static for ttf_parser::Face<'static>
        let leaked: &'static [u8] = Box::leak(buffer.clone().into_boxed_slice());
        let face = ttf_parser::Face::parse(leaked, 0)?;
        self.fonts
            .insert(font_path, FontInstance { data: buffer, face });
        Ok(())
    }

    fn queue_batch_parse_outlines<I>(
        &mut self,
        font_name: Arc<str>,
        text_batch: I,
        _font_size: u32,
    ) -> Result<FontBatch, Box<dyn std::error::Error>>
    where
        I: IntoIterator<Item = char>,
    {
        self.ensure_face_loaded(font_name.clone())?;
        let face = &self.fonts.get(&font_name).unwrap().face;

        let mut results: Vec<FontGlyphResult> = Vec::new();
        for ch in text_batch {
            if let Some(glyph_id) = face.glyph_index(ch) {
                let mut builder = GlyphBuilder::new();
                if face.outline_glyph(glyph_id, &mut builder).is_some() {
                    let bbox = face.global_bounding_box();
                    let metrics = GlyphMetrics {
                        units_per_em: face.units_per_em() as u32,
                        ascent: face.ascender() as i32,
                        descent: face.descender() as i32,
                        line_gap: face.line_gap() as i32,
                        advance_width: face.glyph_hor_advance(glyph_id).unwrap_or(0) as u32,
                        left_side_bearing: face.glyph_hor_side_bearing(glyph_id).unwrap_or(0)
                            as i32,

                        x_min: bbox.x_min as i32,
                        y_min: bbox.y_min as i32,
                        x_max: bbox.x_max as i32,
                        y_max: bbox.y_max as i32,

                        glyph_advance_width: face.glyph_hor_advance(glyph_id).unwrap_or(0) as u32,
                        glyph_left_side_bearing: face.glyph_hor_side_bearing(glyph_id).unwrap_or(0)
                            as i32,

                        glyph_ver_advance: face.glyph_ver_advance(glyph_id).unwrap_or(0) as u32,
                        glyph_ver_side_bearing: face.glyph_ver_side_bearing(glyph_id).unwrap_or(0)
                            as i32,
                    };

                    results.push(FontGlyphResult {
                        character: ch,
                        glyph_id,
                        outline: builder.instructions.clone(),
                        glyph_metrics: metrics,
                    });
                }
            }
        }
        Ok(FontBatch { results })
    }

    fn build_gpu_slices(
        &mut self,
        batch: &FontBatch,
        start_offset: u64,
    ) -> (Vec<MiniFontGlyphDes>, Vec<GlyphInstruction>) {
        let mut glyph_descs = Vec::with_capacity(batch.results.len());
        let mut gpu_instructions = Vec::new();
        let mut current_offset = start_offset as u32;
        for glyph in &batch.results {
            let start_idx = current_offset;
            let end_idx = start_idx + glyph.outline.len() as u32;
            let m = &glyph.glyph_metrics;
            // assign atlas tile sequentially
            let tex_x = self.tile_cursor % 64;
            let tex_y = self.tile_cursor / 64;
            self.tile_cursor = (self.tile_cursor + 1) % (64 * 64);
            glyph_descs.push(MiniFontGlyphDes {
                start_idx,
                end_idx,
                texture_idx_x: tex_x,
                texture_idx_y: tex_y,
                x_min: m.x_min,
                y_min: m.y_min,
                x_max: m.x_max,
                y_max: m.y_max,
                units_per_em: m.units_per_em,
                ascent: m.ascent,
                descent: m.descent,
                line_gap: m.line_gap,
                advance_width: m.advance_width,
                left_side_bearing: m.left_side_bearing,
                glyph_advance_width: m.glyph_advance_width,
                glyph_left_side_bearing: m.glyph_left_side_bearing,
            });
            gpu_instructions.extend_from_slice(&glyph.outline);
            current_offset = end_idx;
        }
        (glyph_descs, gpu_instructions)
    }

    /// Incrementally register glyphs for a font.
    /// Minimal behavior: dedup, skip cached, assign consecutive indices per font.
    // removed: legacy naive queue_batch_parse; glyph_index is only updated after GPU upload now.

    fn reset_runtime_state(&mut self) {
        self.glyph_index.clear();
        self.fonts.clear();
        self.cpu_glyph_descs.clear();
        self.cpu_glyph_metrics.clear();
        self.out_gpu_chars.clear();
        self.out_gpu_texts.clear();
        self.panel_text_indices.clear();
        self.text_removed.clear();
        self.text_allocs.clear();
        self.free_list.clear();
        self.tile_cursor = 0;
        self.gpu_char_cursor = 0;
        self.quad_index = 0;
        self.buffers = None;
        self.compute = None;
        self.render = None;
        self.is_update = false;
        self.draw_instance_count = 0;
        self.gpu_debug = GpuDebug::new("MiniFontRuntime");
    }

    /// Poll once: process batch font entries, then render texts.
    /// - For BatchFontEntry: group by font, dedup chars, register into glyph_index.
    /// - For BatchRenderFont: map chars to glyph indices, emit a contiguous GpuChar range and one GpuText.
    pub fn poll_global_event(&mut self, device: &wgpu::Device, queue: &wgpu::Queue) {
        let (batch_entry, batch_render, batch_remove, font_reset) = self.register.poll();
        if !font_reset.is_empty() {
            self.reset_runtime_state();
        }

        if batch_entry.is_empty() && batch_render.is_empty() && batch_remove.is_empty() {
            return;
        }
        println!(
            "events => add_glyph:{} render_text:{} remove_text:{}",
            batch_entry.len(),
            batch_render.len(),
            batch_remove.len()
        );

        // 0) Handle RemoveRenderFont first: clear per-panel texts/allocations (keep SDF/desc)
        if !batch_remove.is_empty() {
            for e in &batch_remove {
                let pid = e.parent.0;
                // 1) Mark texts owned by this panel as removed (O(k)), indices保持稳定
                if let Some(list) = self.panel_text_indices.remove(&pid) {
                    for idx in list {
                        if idx < self.text_removed.len() {
                            self.text_removed[idx] = true;
                        }
                    }
                }
                // 2) 释放该 panel 的动态分配（不影响 SDF 纹理）
                let keys_to_remove: Vec<(u32, Arc<str>)> = self
                    .text_allocs
                    .keys()
                    .filter(|(panel_id, _)| *panel_id == pid)
                    .cloned()
                    .collect();
                for key in keys_to_remove {
                    if let Some(alloc) = self.text_allocs.remove(&key) {
                        self.free_range(alloc.start, alloc.cap);
                    }
                }
            }
            // 3) 实例缓冲重建
            self.upload_instances_to_gpu(queue);
        }

        // 1) Handle BatchFontEntry
        {
            let mut grouped: HashMap<Arc<str>, HashSet<char>> = HashMap::new();
            for e in &batch_entry {
                let set = grouped.entry(e.font_file_path.clone()).or_default();
                for ch in e.text.chars() {
                    set.insert(ch);
                }
            }
            let mut did_any_upload = false;
            for (font, set) in grouped {
                let mut new_chars: Vec<char> = Vec::new();
                for &ch in set.iter() {
                    let present = self
                        .glyph_index
                        .get(&font)
                        .map_or(false, |m| m.contains_key(&ch));
                    if !present {
                        new_chars.push(ch);
                    }
                }
                if new_chars.is_empty() {
                    continue;
                }
                let batch = match self.queue_batch_parse_outlines(
                    font.clone(),
                    new_chars.iter().copied(),
                    16,
                ) {
                    Ok(b) => b,
                    Err(_) => continue,
                };
                let start = self
                    .buffers
                    .as_ref()
                    .map(|b| b.instruction_cursor)
                    .unwrap_or(0);
                let (des, instr) = self.build_gpu_slices(&batch, start);
                let base = self.write_batch_buffer(queue, &des, &instr);
                {
                    let map = self.glyph_index.entry(font.clone()).or_default();
                    for (i, glyph) in batch.results.iter().enumerate() {
                        map.insert(glyph.character, base + i as u32);
                    }
                }
                // Keep CPU-side copies for layout
                {
                    let needed = (base as usize) + des.len();
                    if self.cpu_glyph_descs.len() < needed {
                        self.cpu_glyph_descs
                            .resize(needed, MiniFontGlyphDes::default());
                    }
                    if self.cpu_glyph_metrics.len() < needed {
                        self.cpu_glyph_metrics.resize(
                            needed,
                            GlyphMetrics {
                                units_per_em: 0,
                                ascent: 0,
                                descent: 0,
                                line_gap: 0,
                                advance_width: 0,
                                left_side_bearing: 0,
                                x_min: 0,
                                y_min: 0,
                                x_max: 0,
                                y_max: 0,
                                glyph_advance_width: 0,
                                glyph_left_side_bearing: 0,
                                glyph_ver_advance: 0,
                                glyph_ver_side_bearing: 0,
                            },
                        );
                    }
                    for (i, d) in des.iter().enumerate() {
                        self.cpu_glyph_descs[(base as usize) + i] = *d;
                    }
                    for (i, g) in batch.results.iter().enumerate() {
                        self.cpu_glyph_metrics[(base as usize) + i] = g.glyph_metrics.clone();
                    }
                }
                if let Some(bufs) = self.buffers.as_ref() {
                    let glyph_count = des.len() as u32;
                    let params: [u32; 4] = [base, glyph_count, 0, 0];
                    queue.write_buffer(&bufs.params_buffer, 0, bytemuck::cast_slice(&params));
                    self.batch_enqueue_compute_n(device, queue, glyph_count);
                    did_any_upload = true;
                }
            }

            if did_any_upload {
                self.copy_store_texture_to_render_texture(device, queue);
                self.gpu_debug.raw_debug(device, queue);
                self.is_update = false;
            }

            for e in &batch_render {
                let Some(char_map) = self.glyph_index.get(&e.font_file_path) else {
                    continue;
                };

                // gather glyph indices + newline markers first
                let mut glyph_entries: Vec<(u32, u32)> = Vec::new();
                let mut pending_line_breaks: u32 = 0;
                let mut chars = e.text.chars().peekable();
                while let Some(ch) = chars.next() {
                    if ch == '\r' {
                        if matches!(chars.peek(), Some('\n')) {
                            chars.next();
                        }
                        pending_line_breaks = pending_line_breaks.saturating_add(1);
                        continue;
                    }
                    if ch == '\n' {
                        pending_line_breaks = pending_line_breaks.saturating_add(1);
                        continue;
                    }
                    if let Some(&idx) = char_map.get(&ch) {
                        let mut flags = 0u32;
                        if pending_line_breaks > 0 {
                            let encodeable =
                                pending_line_breaks.min(GPU_CHAR_LAYOUT_LINE_BREAK_COUNT_MAX);
                            flags |= GPU_CHAR_LAYOUT_FLAG_LINE_BREAK_BEFORE;
                            flags |= encodeable << GPU_CHAR_LAYOUT_LINE_BREAK_COUNT_SHIFT;
                            pending_line_breaks = pending_line_breaks.saturating_sub(encodeable);
                        }
                        glyph_entries.push((idx, flags));
                    }
                }
                let needed = glyph_entries.len() as u32;
                if needed == 0 {
                    continue;
                }

                // key by (panel_id, font_path) so the same panel updates in place when possible
                let key = (e.parent.0, e.font_file_path.clone());
                let alloc = self.reserve_for_text(key, needed);

                // build chars for the reserved slot range
                let this_text_index = self.out_gpu_texts.len() as u32;
                let mut chars: Vec<GpuChar> = Vec::with_capacity(glyph_entries.len());
                for (i, &(ci, flags)) in glyph_entries.iter().enumerate() {
                    let metrics =
                        self.cpu_glyph_metrics
                            .get(ci as usize)
                            .cloned()
                            .unwrap_or(GlyphMetrics {
                                units_per_em: 1,
                                ascent: 0,
                                descent: 0,
                                line_gap: 0,
                                advance_width: 0,
                                left_side_bearing: 0,
                                x_min: 0,
                                y_min: 0,
                                x_max: 0,
                                y_max: 0,
                                glyph_advance_width: 0,
                                glyph_left_side_bearing: 0,
                                glyph_ver_advance: 0,
                                glyph_ver_side_bearing: 0,
                            });
                    chars.push(GpuChar {
                        char_index: ci,
                        gpu_text_index: this_text_index,
                        panel_index: e.parent.0,
                        self_index: i as u32,
                        glyph_advance_width: metrics.glyph_advance_width,
                        glyph_left_side_bearing: metrics.glyph_left_side_bearing,
                        glyph_ver_advance: metrics.glyph_ver_advance,
                        glyph_ver_side_bearing: metrics.glyph_ver_side_bearing,
                        layout_flags: flags,
                    });
                }
                self.write_chars_into_slots(alloc.start, &chars);

                // default small container size; position kept at origin for now
                let gpu_text = GpuText {
                    sdf_char_index_start_offset: alloc.start,
                    sdf_char_index_end_offset: alloc.start + needed,
                    font_size: e.font_style.font_size as f32,
                    size: 256,
                    color: e.font_style.font_color,
                    position: [0.0, 0.0],
                    line_height: if e.font_style.font_line_height > 0 {
                        e.font_style.font_line_height as f32
                    } else {
                        0.0
                    },
                };
                // Debug print
                println!(
                    "GpuText generated -> start:{} end:{} font_size:{} color:[{:.2},{:.2},{:.2},{:.2}] text:\"{}\" panel:{}",
                    gpu_text.sdf_char_index_start_offset,
                    gpu_text.sdf_char_index_end_offset,
                    gpu_text.font_size,
                    gpu_text.color[0],
                    gpu_text.color[1],
                    gpu_text.color[2],
                    gpu_text.color[3],
                    &e.text,
                    e.parent.0
                );
                let new_index = self.out_gpu_texts.len();
                self.out_gpu_texts.push(gpu_text);
                self.text_removed.push(false);
                self.panel_text_indices
                    .entry(e.parent.0)
                    .or_default()
                    .push(new_index);
            }
            // After texts/chars updated, upload instance data for rendering
            self.upload_instances_to_gpu(queue);
        } // end fn poll_once
    }
} // end impl MiniFontRuntime<|MERGE_RESOLUTION|>--- conflicted
+++ resolved
@@ -543,13 +543,9 @@
                     } else {
                         size_px
                     };
-<<<<<<< HEAD
-                    let mut line_height_px = if units_per_em > 0.0 {
-=======
                     let mut line_height_px = if t.line_height > 0.0 {
                         t.line_height
                     } else if units_per_em > 0.0 {
->>>>>>> c0af73c6
                         line_units / units_per_em * size_px
                     } else {
                         size_px
