struct VertexOutput {
    @builtin(position) position: vec4<f32>,
    @location(0) uv: vec2<f32>,
    @location(1) vis: f32,
    @location(2) color: vec4<f32>
};

struct GlobalUniform {
      // === block 1: atomic z/layouts ===
    click_layout_z: u32,
    click_layout_id: u32,
    hover_layout_id: u32,
    hover_layout_z: u32, // 16 bytes

    // === block 2: atomic drag ===
    drag_layout_id: u32,
    drag_layout_z: u32,
    pad_atomic1: u32,
    pad_atomic2: u32,    // 16 bytes

    // === block 3: dt ===
    dt: f32,
    pad1: f32,
    pad2: f32,
    pad3: f32,                   // 16 bytes

    // === block 4: mouse ===
    mouse_pos: vec2<f32>,
    mouse_state: u32,
    frame: u32,                   // 16 bytes

    // === block 5: screen info ===
    screen_size: vec2<u32>,
    press_duration: f32,
    time: f32,                    // 16 bytes

    // === block 6: event points ===
    event_point: vec2<f32>,
    extra1: vec2<f32>,            // 16 bytes

    // === block 7: extra data ===
    extra2: vec2<f32>,
    pad_extra: vec2<f32>         // 16 bytes
};


struct FontGlyphDes {
    start_idx: u32,
    end_idx: u32,
    texture_idx_x: u32,
    texture_idx_y: u32,
    
    // 当前已有的边界框
    x_min: i32,
    y_min: i32, 
    x_max: i32,
    y_max: i32,
    
    // 需要新增的关键度量字段
    units_per_em: u32,        // 每个em的字体单位数[citation:8]
    ascent: i32,              // 从基线到顶部的距离[citation:9]
    descent: i32,             // 从基线到底部的距离（通常为负值）[citation:9]
    line_gap: i32,            // 行间距[citation:9]
    advance_width: u32,       // 字形的总前进宽度[citation:9]
    left_side_bearing: i32,   // 从原点到位图左边的距离[citation:9]
    
    // 字形特定的度量
    glyph_advance_width: u32, // 特定字形的前进宽度
    glyph_left_side_bearing: i32, // 特定字形的左侧支撑
};

struct Instance {
    char_index: u32,
    text_index: u32,
    self_index: u32,
    panel_index: u32,
    // pen_x in pixels and pre-counted newline index for explicit "\n"
    pen_px: vec2<f32>,
    // text origin in panel space
    origin_px: vec2<f32>,
    color: vec4<f32>,
    // Pixel height requested by CPU; quad size comes directly from this value.
    size_px: f32,
    // per-instance line height so GPU handles both explicit and wrapped lines
    line_height_px: f32,
    _pad: vec2<f32>,
};


@group(0) @binding(4)
var<storage, read> instances: array<Instance>;

// Optional link to UI panels/deltas. If not provided, runtime binds 1-element zero buffers.
struct Panel {
    position: vec2<f32>,
    size: vec2<f32>,
    uv_offset: vec2<f32>,
    uv_scale: vec2<f32>,
    z_index: u32,
    pass_through: u32,
    id: u32,
    interaction: u32,
    event_mask: u32,
    state_mask: u32,
    transparent: f32,
    texture_id: u32,
    state: u32,
    collection_state: u32,
    fragment_shader_id: u32,
    vertex_shader_id: u32,
    color: vec4<f32>,
    border_color: vec4<f32>,
    border_width: f32,
    border_radius: f32,
    visible: u32,
    _pad_border: u32,
};

struct PanelAnimDelta {
    delta_position: vec2<f32>,
    delta_size: vec2<f32>,
    delta_uv_offset: vec2<f32>,
    delta_uv_scale: vec2<f32>,
    delta_z_index: i32,
    delta_pass_through: i32,
    panel_id: u32,
    _pad0: u32,
    delta_interaction: u32,
    delta_event_mask: u32,
    delta_state_mask: u32,
    _pad1: u32,
    delta_transparent: f32,
    delta_texture_id: i32,
    _pad2: vec2<f32>,
    start_position: vec2<f32>,
    container_origin: vec2<f32>,
};

@group(0) @binding(5)
var<storage, read> panels: array<Panel>;

@group(0) @binding(6)
var<storage, read> panel_deltas: array<PanelAnimDelta>;

struct GpuUiDebugReadCallBack {
    floats: array<f32, 32>,
    uints: array<u32, 32>,
};

@group(0) @binding(7)
var<storage, read_write> debug_buffer: GpuUiDebugReadCallBack;

@vertex
fn vs_main(
    @location(0) position: vec2<f32>,
    @location(1) uv: vec2<f32>,
    @builtin(instance_index) inst_id: u32
) -> VertexOutput {
    let screen_width = f32(global_uniform.screen_size.x);
    let screen_height = f32(global_uniform.screen_size.y);
    // pixel -> NDC conversion uses actual screen size
    // 通过实例索引选择 glyph，并将 tile 偏移叠加到 uv 上
    let inst = instances[inst_id];
    let des = glyph_descs[inst.char_index];
    let index = inst.self_index;
    let self_z_index = smoothstep(0,1024,f32(index));
    let tile_scale = vec2<f32>(f32(GLYPH_SIZE) / ATLAS_SIZE.x, f32(GLYPH_SIZE) / ATLAS_SIZE.y);
    let tile_origin = vec2<f32>(
        f32(des.texture_idx_x) * tile_scale.x,
        f32(des.texture_idx_y) * tile_scale.y
    );
    var out: VertexOutput;
    out.uv = tile_origin + uv * tile_scale;

    // Pixel-accurate layout with wrapping by panel.size:
    // UI buffers index by (panel_id - 1); our instance.panel_index carries PanelId value.
    let pidx = select(inst.panel_index - 1u, 0u, inst.panel_index == 0u);
    let panel = panels[pidx];
    let delta = panel_deltas[pidx];
    let glyph_size = vec2<f32>(inst.size_px);
    // wrap relative to panel width; explicit newlines encoded in pen_px.y
    let effective_width = max(panel.size.x, glyph_size.x);
    let next_x = inst.pen_px.x + glyph_size.x;
    // only wrap when the glyph would exceed the panel width (strict pixel bound)
    let wrap_count = select(0.0, floor((next_x - 0.001) / effective_width), next_x > effective_width);
<<<<<<< HEAD
    let local_x = select(inst.pen_px.x - wrap_count * effective_width, 0.0, wrap_count > 0.0);
=======
    let local_x = inst.pen_px.x - wrap_count * effective_width;
>>>>>>> 3a503f8c
    let local_y = (inst.pen_px.y + wrap_count) * inst.line_height_px;
    let px = panel.position + delta.delta_position + inst.origin_px
        + vec2<f32>(local_x + position.x * glyph_size.x, local_y + position.y * glyph_size.y);
    debug_buffer.floats[min(inst_id, 31u)] = inst.line_height_px;
    out.color = inst.color;

    let ndc_x = px.x / screen_width * 2.0 - 1.0;
    let ndc_y = 1.0 - (px.y / screen_height) * 2.0;
    let z_norm = f32(panel.z_index) / 100.0 + self_z_index;
    let z = 0.99 - z_norm;
    out.position = vec4<f32>(ndc_x, ndc_y, z, 1.0);
    out.vis = 1.0;
    return out;
}

struct FragmentInput {
    @location(0) tex_coords: vec2<f32>,
};

@group(0) @binding(0)
var font_distance_texture: texture_2d<f32>;

@group(0) @binding(1)
var font_sampler: sampler;

@group(0) @binding(2)
var<storage, read> glyph_descs: array<FontGlyphDes>;

@group(0) @binding(3) var<storage, read> global_uniform: GlobalUniform;

const GLYPH_SIZE: u32 = 64u;
const ATLAS_SIZE: vec2<f32> = vec2<f32>(4096.0, 4096.0);
@fragment
fn fs_main(in: VertexOutput) -> @location(0) vec4<f32> {
    if (in.vis < 0.5) {
        return vec4<f32>(0.0, 0.0, 0.0, 0.0);
    }
    let pixel_offset = vec2<f32>(0.5) / ATLAS_SIZE;
    let glyph_uv = in.uv + pixel_offset;


    // 调试：可视化SDF值
    // return vec4<f32>(sdf_value, sdf_value, sdf_value, 1.0);
    
    // 正确的逻辑：
    // sdf_value 接近 1.0 -> 字体内部 -> 不透明
    // sdf_value 接近 0.0 -> 字体外部 -> 透明  
    // sdf_value 在 0.5 附近 -> 边缘 -> 平滑过渡
    
    let sdf_value = textureSample(font_distance_texture, font_sampler, glyph_uv).r;

    // 更锐利的边缘
    let edge_width = 0.5; // 更小的边缘宽度
    let alpha = smoothstep(0.5 - edge_width, 0.5 + edge_width, sdf_value);

    // 或者使用阶梯函数获得完全锐利的边缘
    //let alpha = select(0.0, 1.0, sdf_value > 0.5);
    

    return vec4<f32>(in.color.x,in.color.y,in.color.z,alpha);
}<|MERGE_RESOLUTION|>--- conflicted
+++ resolved
@@ -183,11 +183,7 @@
     let next_x = inst.pen_px.x + glyph_size.x;
     // only wrap when the glyph would exceed the panel width (strict pixel bound)
     let wrap_count = select(0.0, floor((next_x - 0.001) / effective_width), next_x > effective_width);
-<<<<<<< HEAD
     let local_x = select(inst.pen_px.x - wrap_count * effective_width, 0.0, wrap_count > 0.0);
-=======
-    let local_x = inst.pen_px.x - wrap_count * effective_width;
->>>>>>> 3a503f8c
     let local_y = (inst.pen_px.y + wrap_count) * inst.line_height_px;
     let px = panel.position + delta.delta_position + inst.origin_px
         + vec2<f32>(local_x + position.x * glyph_size.x, local_y + position.y * glyph_size.y);
