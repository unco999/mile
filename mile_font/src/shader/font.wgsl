struct VertexOutput {
    @builtin(position) position: vec4<f32>,
    @location(0) uv: vec2<f32>,
    @location(1) vis: f32,
    @location(2) color: vec4<f32>
};

struct GlobalUniform {
      // === block 1: atomic z/layouts ===
    click_layout_z: u32,
    click_layout_id: u32,
    hover_layout_id: u32,
    hover_layout_z: u32, // 16 bytes

    // === block 2: atomic drag ===
    drag_layout_id: u32,
    drag_layout_z: u32,
    pad_atomic1: u32,
    pad_atomic2: u32,    // 16 bytes

    // === block 3: dt ===
    dt: f32,
    pad1: f32,
    pad2: f32,
    pad3: f32,                   // 16 bytes

    // === block 4: mouse ===
    mouse_pos: vec2<f32>,
    mouse_state: u32,
    frame: u32,                   // 16 bytes

    // === block 5: screen info ===
    screen_size: vec2<u32>,
    press_duration: f32,
    time: f32,                    // 16 bytes

    // === block 6: event points ===
    event_point: vec2<f32>,
    extra1: vec2<f32>,            // 16 bytes

    // === block 7: extra data ===
    extra2: vec2<f32>,
    pad_extra: vec2<f32>         // 16 bytes
};


struct FontGlyphDes {
    start_idx: u32,
    end_idx: u32,
    texture_idx_x: u32,
    texture_idx_y: u32,
    
    // 当前已有的边界框
    x_min: i32,
    y_min: i32, 
    x_max: i32,
    y_max: i32,
    
    // 需要新增的关键度量字段
    units_per_em: u32,        // 每个em的字体单位数[citation:8]
    ascent: i32,              // 从基线到顶部的距离[citation:9]
    descent: i32,             // 从基线到底部的距离（通常为负值）[citation:9]
    line_gap: i32,            // 行间距[citation:9]
    advance_width: u32,       // 字形的总前进宽度[citation:9]
    left_side_bearing: i32,   // 从原点到位图左边的距离[citation:9]
    
    // 字形特定的度量
    glyph_advance_width: u32, // 特定字形的前进宽度
    glyph_left_side_bearing: i32, // 特定字形的左侧支撑
};

struct Instance {
    char_index: u32,
    text_index: u32,
    self_index: u32,
    panel_index: u32,
<<<<<<< HEAD
    // pen_x in pixels and pre-counted newline index for explicit "\n"
    pen_px: vec2<f32>,
    // text origin in panel space
    origin_px: vec2<f32>,
=======
    pos_px: vec2<f32>,
    // Pixel height requested by CPU; quad size comes directly from this value.
    size_px: f32,
    _pad_size: f32,
>>>>>>> e1004152
    color: vec4<f32>,
    // Pixel height requested by CPU; quad size comes directly from this value.
    size_px: f32,
    // per-instance line height so GPU handles both explicit and wrapped lines
    line_height_px: f32,
    _pad: vec2<f32>,
};


@group(0) @binding(4)
var<storage, read> instances: array<Instance>;

// Optional link to UI panels/deltas. If not provided, runtime binds 1-element zero buffers.
struct Panel {
    position: vec2<f32>,
    size: vec2<f32>,
    uv_offset: vec2<f32>,
    uv_scale: vec2<f32>,
    z_index: u32,
    pass_through: u32,
    id: u32,
    interaction: u32,
    event_mask: u32,
    state_mask: u32,
    transparent: f32,
    texture_id: u32,
    state: u32,
    collection_state: u32,
    fragment_shader_id: u32,
    vertex_shader_id: u32,
    color: vec4<f32>,
    border_color: vec4<f32>,
    border_width: f32,
    border_radius: f32,
    visible: u32,
    _pad_border: u32,
};

struct PanelAnimDelta {
    delta_position: vec2<f32>,
    delta_size: vec2<f32>,
    delta_uv_offset: vec2<f32>,
    delta_uv_scale: vec2<f32>,
    delta_z_index: i32,
    delta_pass_through: i32,
    panel_id: u32,
    _pad0: u32,
    delta_interaction: u32,
    delta_event_mask: u32,
    delta_state_mask: u32,
    _pad1: u32,
    delta_transparent: f32,
    delta_texture_id: i32,
    _pad2: vec2<f32>,
    start_position: vec2<f32>,
    container_origin: vec2<f32>,
};

@group(0) @binding(5)
var<storage, read> panels: array<Panel>;

@group(0) @binding(6)
var<storage, read> panel_deltas: array<PanelAnimDelta>;

struct GpuUiDebugReadCallBack {
    floats: array<f32, 32>,
    uints: array<u32, 32>,
};

@group(0) @binding(7)
var<storage, read_write> debug_buffer: GpuUiDebugReadCallBack;

@vertex
fn vs_main(
    @location(0) position: vec2<f32>,
    @location(1) uv: vec2<f32>,
    @builtin(instance_index) inst_id: u32
) -> VertexOutput {
    let screen_width = f32(global_uniform.screen_size.x);
    let screen_height = f32(global_uniform.screen_size.y);
    // pixel -> NDC conversion uses actual screen size
    // 通过实例索引选择 glyph，并将 tile 偏移叠加到 uv 上
    let inst = instances[inst_id];
    let des = glyph_descs[inst.char_index];
    let index = inst.self_index;
    let self_z_index = smoothstep(0,1024,f32(index));
    let tile_scale = vec2<f32>(f32(GLYPH_SIZE) / ATLAS_SIZE.x, f32(GLYPH_SIZE) / ATLAS_SIZE.y);
    let tile_origin = vec2<f32>(
        f32(des.texture_idx_x) * tile_scale.x,
        f32(des.texture_idx_y) * tile_scale.y
    );
    var out: VertexOutput;
    out.uv = tile_origin + uv * tile_scale;

    // Pixel-accurate layout with wrapping by panel.size:
    // UI buffers index by (panel_id - 1); our instance.panel_index carries PanelId value.
    let pidx = select(inst.panel_index - 1u, 0u, inst.panel_index == 0u);
    let panel = panels[pidx];
    let delta = panel_deltas[pidx];
<<<<<<< HEAD
    let glyph_size = vec2<f32>(inst.size_px);
    // wrap relative to panel width; explicit newlines encoded in pen_px.y
    let effective_width = max(panel.size.x, glyph_size.x);
    let wrap_count = floor((inst.pen_px.x + glyph_size.x) / effective_width);
    let local_x = inst.pen_px.x - wrap_count * effective_width;
    let local_y = (inst.pen_px.y + wrap_count) * inst.line_height_px;
    let px = panel.position + delta.delta_position + inst.origin_px
        + vec2<f32>(local_x + position.x * glyph_size.x, local_y + position.y * glyph_size.y);
    debug_buffer.floats[min(inst_id, 31u)] = inst.line_height_px;
    out.color = inst.color;

=======
    let container = panel.size;
    // Estimate line height in pixels from font metrics
    let units = max(f32(des.units_per_em), 1.0);
    let line_height_em = f32(des.ascent - des.descent + des.line_gap);
    let line_height_px = line_height_em / units * inst.size_px;
    // Compute wrap with strict fit: if remaining width cannot include this glyph (even by 1px), force next line.
    let local_x = inst.pos_px.x;
    let wrap_width = max(container.x, 1.0);
    let base_line = floor(local_x / wrap_width);
    let x_in_line = local_x - base_line * wrap_width;
    let overflow = (x_in_line + inst.size_px) > wrap_width;
    let line = base_line + select(0.0, 1.0, overflow);
    let wrapped_x = select(x_in_line, 0.0, overflow);
    let wrapped_y = inst.pos_px.y + line * line_height_px;
    // Visibility in container Y
    let visible = select(0.0, 1.0, wrapped_y + inst.size_px <= container.y);
    let px = panel.position + delta.delta_position + vec2<f32>(wrapped_x, wrapped_y) + position * inst.size_px;
    debug_buffer.floats[min(inst_id, 31u)] = inst.size_px;
    
>>>>>>> e1004152
    let ndc_x = px.x / screen_width * 2.0 - 1.0;
    let ndc_y = 1.0 - (px.y / screen_height) * 2.0;
    let z_norm = f32(panel.z_index) / 100.0 + self_z_index;
    let z = 0.99 - z_norm;
    out.position = vec4<f32>(ndc_x, ndc_y, z, 1.0);
<<<<<<< HEAD
    out.vis = 1.0;
=======
    out.vis = visible;
    out.color = inst.color;
>>>>>>> e1004152
    return out;
}

struct FragmentInput {
    @location(0) tex_coords: vec2<f32>,
};

@group(0) @binding(0)
var font_distance_texture: texture_2d<f32>;

@group(0) @binding(1)
var font_sampler: sampler;

@group(0) @binding(2)
var<storage, read> glyph_descs: array<FontGlyphDes>;

@group(0) @binding(3) var<storage, read> global_uniform: GlobalUniform;

const GLYPH_SIZE: u32 = 64u;
const ATLAS_SIZE: vec2<f32> = vec2<f32>(4096.0, 4096.0);
@fragment
fn fs_main(in: VertexOutput) -> @location(0) vec4<f32> {
    if (in.vis < 0.5) {
        return vec4<f32>(0.0, 0.0, 0.0, 0.0);
    }
    let pixel_offset = vec2<f32>(0.5) / ATLAS_SIZE;
    let glyph_uv = in.uv + pixel_offset;


    // 调试：可视化SDF值
    // return vec4<f32>(sdf_value, sdf_value, sdf_value, 1.0);
    
    // 正确的逻辑：
    // sdf_value 接近 1.0 -> 字体内部 -> 不透明
    // sdf_value 接近 0.0 -> 字体外部 -> 透明  
    // sdf_value 在 0.5 附近 -> 边缘 -> 平滑过渡
    
    let sdf_value = textureSample(font_distance_texture, font_sampler, glyph_uv).r;

    // 更锐利的边缘
    let edge_width = 0.5; // 更小的边缘宽度
    let alpha = smoothstep(0.5 - edge_width, 0.5 + edge_width, sdf_value);

    // 或者使用阶梯函数获得完全锐利的边缘
    //let alpha = select(0.0, 1.0, sdf_value > 0.5);
    

    return vec4<f32>(in.color.x,in.color.y,in.color.z,alpha);
}<|MERGE_RESOLUTION|>--- conflicted
+++ resolved
@@ -74,17 +74,10 @@
     text_index: u32,
     self_index: u32,
     panel_index: u32,
-<<<<<<< HEAD
     // pen_x in pixels and pre-counted newline index for explicit "\n"
     pen_px: vec2<f32>,
     // text origin in panel space
     origin_px: vec2<f32>,
-=======
-    pos_px: vec2<f32>,
-    // Pixel height requested by CPU; quad size comes directly from this value.
-    size_px: f32,
-    _pad_size: f32,
->>>>>>> e1004152
     color: vec4<f32>,
     // Pixel height requested by CPU; quad size comes directly from this value.
     size_px: f32,
@@ -184,7 +177,6 @@
     let pidx = select(inst.panel_index - 1u, 0u, inst.panel_index == 0u);
     let panel = panels[pidx];
     let delta = panel_deltas[pidx];
-<<<<<<< HEAD
     let glyph_size = vec2<f32>(inst.size_px);
     // wrap relative to panel width; explicit newlines encoded in pen_px.y
     let effective_width = max(panel.size.x, glyph_size.x);
@@ -196,38 +188,12 @@
     debug_buffer.floats[min(inst_id, 31u)] = inst.line_height_px;
     out.color = inst.color;
 
-=======
-    let container = panel.size;
-    // Estimate line height in pixels from font metrics
-    let units = max(f32(des.units_per_em), 1.0);
-    let line_height_em = f32(des.ascent - des.descent + des.line_gap);
-    let line_height_px = line_height_em / units * inst.size_px;
-    // Compute wrap with strict fit: if remaining width cannot include this glyph (even by 1px), force next line.
-    let local_x = inst.pos_px.x;
-    let wrap_width = max(container.x, 1.0);
-    let base_line = floor(local_x / wrap_width);
-    let x_in_line = local_x - base_line * wrap_width;
-    let overflow = (x_in_line + inst.size_px) > wrap_width;
-    let line = base_line + select(0.0, 1.0, overflow);
-    let wrapped_x = select(x_in_line, 0.0, overflow);
-    let wrapped_y = inst.pos_px.y + line * line_height_px;
-    // Visibility in container Y
-    let visible = select(0.0, 1.0, wrapped_y + inst.size_px <= container.y);
-    let px = panel.position + delta.delta_position + vec2<f32>(wrapped_x, wrapped_y) + position * inst.size_px;
-    debug_buffer.floats[min(inst_id, 31u)] = inst.size_px;
-    
->>>>>>> e1004152
     let ndc_x = px.x / screen_width * 2.0 - 1.0;
     let ndc_y = 1.0 - (px.y / screen_height) * 2.0;
     let z_norm = f32(panel.z_index) / 100.0 + self_z_index;
     let z = 0.99 - z_norm;
     out.position = vec4<f32>(ndc_x, ndc_y, z, 1.0);
-<<<<<<< HEAD
     out.vis = 1.0;
-=======
-    out.vis = visible;
-    out.color = inst.color;
->>>>>>> e1004152
     return out;
 }
 
